= acts_as_audited

acts_as_audited is an ActiveRecord extension that logs all changes to your models in an audits table.

== Installation

* acts_as_audited can be installed as a gem:
    
    # config/environment.rb
    config.gem 'acts_as_audited', :lib => false, :source => 'http://gemcutter.org'

  or a plugin:

    script/plugin install git://github.com/collectiveidea/acts_as_audited.git

* Generate the migration
    script/generate audited_migration add_audits_table
    rake db:migrate

== Usage

Declare <tt>acts_as_audited</tt> on your models:

    class User < ActiveRecord::Base
      acts_as_audited :except => [:password, :mistress]
    end
    
Within a web request, will automatically record the user that made the change if your controller has a <tt>current_user</tt> method.

To record a user in the audits outside of a web request, you can use <tt>as_user</tt>:

    Audit.as_user(user) do
      # Perform changes on audited models
    end

<<<<<<< HEAD
See http://opensoul.org/2006/07/21/acts_as_audited for more information.

== Parent record tracking

To track the parent record of the record being audited, you pass an optional parent option in the model being audited:

    class Author < ActiveRecord::Base
      has_many :books
    end
    class Book < ActiveRecord::Base
      belongs_to :author
      acts_as_audited :parent => :author
    end

Each audit entry on a book will be associated to an author through <tt>auditable_parent</tt>, and each author will have a <tt>book_audits</tt> association for tracking the collective changes to an authors' books. This becomes really valuable to track when a book has been removed from the catalog.

The association name on the parent is built using the singular of the <tt>has_many</tt> association name, with <tt>_audits</tt> appended, in the example yielding <tt>book_audits</tt> and not <tt>books_audits</tt>.

=======
>>>>>>> 201c5e61
== Caveats

If your model declares +attr_accessible+ after +acts_as_audited+, you need to set +:protect+ to false. acts_as_audited uses +attr_protected+ internally to prevent malicious users from unassociating your audits, and Rails does not allow both +attr_protected+ and +attr_accessible+. It will default to false if +attr_accessible+ is called before +acts_as_audited+, but needs to be explicitly set if it is called after.

  class User < ActiveRecord::Base
    acts_as_audited :protect => false
    attr_accessible :name
  end

== Compatability

acts_as_audited works with Rails 2.1 or later.

== Getting Help

Join the mailing list for getting help or offering suggestions:
  http://groups.google.com/group/acts_as_audited

== Contributing

Contributions are always welcome. Checkout the latest code on GitHub:
  http://github.com/collectiveidea/acts_as_audited

Please include tests with your patches. There are a few gems required to run the tests:
  $ gem install multi_rails
  $ gem install thoughtbot-shoulda jnunemaker-matchy --source http://gems.github.com

Make sure the tests pass against all versions of Rails since 2.1:

  $ rake test:multi_rails:all

Please report bugs or feature suggestions on GitHub:
  http://github.com/collectiveidea/acts_as_audited/issues<|MERGE_RESOLUTION|>--- conflicted
+++ resolved
@@ -1,6 +1,8 @@
 = acts_as_audited
 
 acts_as_audited is an ActiveRecord extension that logs all changes to your models in an audits table.
+
+The purpose of this fork is to store both the previous values and the changed value, making each audit record selfcontained.
 
 == Installation
 
@@ -33,9 +35,6 @@
       # Perform changes on audited models
     end
 
-<<<<<<< HEAD
-See http://opensoul.org/2006/07/21/acts_as_audited for more information.
-
 == Parent record tracking
 
 To track the parent record of the record being audited, you pass an optional parent option in the model being audited:
@@ -52,8 +51,6 @@
 
 The association name on the parent is built using the singular of the <tt>has_many</tt> association name, with <tt>_audits</tt> appended, in the example yielding <tt>book_audits</tt> and not <tt>books_audits</tt>.
 
-=======
->>>>>>> 201c5e61
 == Caveats
 
 If your model declares +attr_accessible+ after +acts_as_audited+, you need to set +:protect+ to false. acts_as_audited uses +attr_protected+ internally to prevent malicious users from unassociating your audits, and Rails does not allow both +attr_protected+ and +attr_accessible+. It will default to false if +attr_accessible+ is called before +acts_as_audited+, but needs to be explicitly set if it is called after.
