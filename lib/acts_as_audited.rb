# Copyright (c) 2010 Brandon Keepers
#
# Permission is hereby granted, free of charge, to any person obtaining
# a copy of this software and associated documentation files (the
# "Software"), to deal in the Software without restriction, including
# without limitation the rights to use, copy, modify, merge, publish,
# distribute, sublicense, and/or sell copies of the Software, and to
# permit persons to whom the Software is furnished to do so, subject to
# the following conditions:
#
# The above copyright notice and this permission notice shall be
# included in all copies or substantial portions of the Software.
#
# THE SOFTWARE IS PROVIDED "AS IS", WITHOUT WARRANTY OF ANY KIND,
# EXPRESS OR IMPLIED, INCLUDING BUT NOT LIMITED TO THE WARRANTIES OF
# MERCHANTABILITY, FITNESS FOR A PARTICULAR PURPOSE AND
# NONINFRINGEMENT. IN NO EVENT SHALL THE AUTHORS OR COPYRIGHT HOLDERS BE
# LIABLE FOR ANY CLAIM, DAMAGES OR OTHER LIABILITY, WHETHER IN AN ACTION
# OF CONTRACT, TORT OR OTHERWISE, ARISING FROM, OUT OF OR IN CONNECTION
# WITH THE SOFTWARE OR THE USE OR OTHER DEALINGS IN THE SOFTWARE.

require 'active_support/core_ext/module'
require 'active_record'

# To get started, please review ActsAsAudited::Auditor::ClassMethods#acts_as_audited
module ActsAsAudited
  VERSION = '2.0.0'

<<<<<<< HEAD
      module ClassMethods
        # == Configuration options
        #
        #
        # * +only+ - Only audit the given attributes
        # * +except+ - Excludes fields from being saved in the audit log.
        #   By default, acts_as_audited will audit all but these fields:
        #
        #     [self.primary_key, inheritance_column, 'lock_version', 'created_at', 'updated_at']
        #   You can add to those by passing one or an array of fields to skip.
        #
        #     class User < ActiveRecord::Base
        #       acts_as_audited :except => :password
        #     end
        # * +protect+ - If your model uses +attr_protected+, set this to false to prevent Rails from
        #   raising an error.  If you declare +attr_accessibe+ before calling +acts_as_audited+, it
        #   will automatically default to false.  You only need to explicitly set this if you are
        #   calling +attr_accessible+ after.
        #
        # * +require_comment+ - Ensures that audit_comment is supplied before
        #   any create, update or destroy operation.
        #
        #     class User < ActiveRecord::Base
        #       acts_as_audited :protect => false
        #       attr_accessible :name
        #     end
        #
        def acts_as_audited(options = {})
          # don't allow multiple calls
          return if self.included_modules.include?(CollectiveIdea::Acts::Audited::InstanceMethods)

          options = {:protect => accessible_attributes.nil?}.merge(options)

          class_inheritable_reader :non_audited_columns
          class_inheritable_reader :auditing_enabled

          if options[:only]
            except = self.column_names - options[:only].flatten.map(&:to_s)
          else
            except = [self.primary_key, inheritance_column, 'lock_version',
              'created_at', 'updated_at', 'created_on', 'updated_on']
            except |= Array(options[:except]).collect(&:to_s) if options[:except]
          end
          write_inheritable_attribute :non_audited_columns, except

          add_comment_required(options)

          unless accessible_attributes.nil? || options[:protect]
            attr_accessible :audit_comment
          end

          has_many :audits, :as => :auditable, :order => "#{Audit.quoted_table_name}.version"
          attr_protected :audit_ids if options[:protect]
          Audit.audited_class_names << self.to_s

          if options[:parent]
            parent_class = options[:parent].to_s.classify.constantize
            auditable_children_association = ( class_name.tableize.singularize + '_audits' ).to_sym

            parent_class.class_eval <<-EOS
              has_many :#{auditable_children_association},
              :as => :auditable_parent,
              :order => '#{Audit.quoted_table_name}.version desc',
              :class_name => 'Audit'

              alias :child_record_audits :#{auditable_children_association}
              def audited_parent?
                true
              end
            EOS

            write_inheritable_attribute :auditable_parent, options[:parent]
          else
            write_inheritable_attribute :auditable_parent, nil
          end

          after_create  :audit_create if !options[:on] || (options[:on] && options[:on].include?(:create))
          before_update :audit_update if !options[:on] || (options[:on] && options[:on].include?(:update))
          after_destroy :audit_destroy if !options[:on] || (options[:on] && options[:on].include?(:destroy))

          attr_accessor :version

          extend CollectiveIdea::Acts::Audited::SingletonMethods
          include CollectiveIdea::Acts::Audited::InstanceMethods

          write_inheritable_attribute :auditing_enabled, true
          define_callbacks :after_audit
        end

        def add_comment_required(options)
          if options[:comment_required]
            validation_method_condition = options[:on] ? (options[:on]-[:create] == [] ? :create : (options[:on]-[:update] == [] ? :update : :save)) : :save
            validates_presence_of :audit_comment,
                                  :on => validation_method_condition,
                                  :if => Proc.new{|model| auditing_enabled && (model.new_record? || !(model.changes.keys - non_audited_columns).empty?)}
            before_destroy :require_comment
          end

          attr_accessor :audit_comment
        end
      end

      module InstanceMethods

        # Temporarily turns off auditing while saving.
        def save_without_auditing
          without_auditing { save }
        end

        # Executes the block with the auditing callbacks disabled.
        #
        #   @foo.without_auditing do
        #     @foo.save
        #   end
        #
        def without_auditing(&block)
          self.class.without_auditing(&block)
        end

        # Gets an array of the revisions available
        #
        #   user.revisions.each do |revision|
        #     user.name
        #     user.version
        #   end
        #
        def revisions(from_version = 1)
          audits = self.audits.find(:all, :conditions => ['version >= ?', from_version])
          return [] if audits.empty?
          revision = self.audits.find_by_version(from_version).revision
          Audit.reconstruct_attributes(audits) {|attrs| revision.revision_with(attrs) }
        end

        # Get a specific revision specified by the version number, or +:previous+
        def revision(version)
          revision_with Audit.reconstruct_attributes(audits_to(version))
        end

        def revision_at(date_or_time)
          audits = self.audits.find(:all, :conditions => ["created_at <= ?", date_or_time])
          revision_with Audit.reconstruct_attributes(audits) unless audits.empty?
        end

        def audited_attributes
          attributes.except(*non_audited_columns)
        end

        protected

        def revision_with(attributes)
          returning self.dup do |revision|
            revision.send :instance_variable_set, '@attributes', self.attributes_before_type_cast
            Audit.assign_revision_attributes(revision, attributes)

            # Remove any association proxies so that they will be recreated
            # and reference the correct object for this revision. The only way
            # to determine if an instance variable is a proxy object is to
            # see if it responds to certain methods, as it forwards almost
            # everything to its target.
            for ivar in revision.instance_variables
              proxy = revision.instance_variable_get ivar
              if !proxy.nil? and proxy.respond_to? :proxy_respond_to?
                revision.instance_variable_set ivar, nil
              end
            end
          end
        end

      private

        def auditable_parent
          case ( possible_parent = self.class.read_inheritable_attribute(:auditable_parent) )
          when Symbol
            send( possible_parent )
          else
            nil
          end
        end

        def audited_changes
          changed_attributes.except(*non_audited_columns).inject({}) do |changes,(attr, old_value)|
            changes[attr] = [old_value, self[attr]]
            changes
          end
        end

        def audits_to(version = nil)
          if version == :previous
            version = if self.version
              self.version - 1
            else
              previous = audits.find(:first, :offset => 1,
                :order => "#{Audit.quoted_table_name}.version DESC")
              previous ? previous.version : 1
            end
          end
          audits.find(:all, :conditions => ['version <= ?', version])
        end

        def audit_create
          write_audit(:action => 'create', :audited_changes => audited_attributes,
            :comment => audit_comment, :auditable_parent => auditable_parent)
        end

        def audit_update
          unless (changes = audited_changes).empty?
            write_audit(:action => 'update', :audited_changes => changes,
              :comment => audit_comment, :auditable_parent => auditable_parent)
          end
        end

        def audit_destroy
          write_audit(:action => 'destroy', :audited_changes => audited_attributes,
            :comment => audit_comment, :auditable_parent => auditable_parent)
        end

        def write_audit(attrs)
          self.audit_comment = nil
          if auditing_enabled
            self.audits.create attrs
            run_callbacks(:after_audit)
          end
        end

        def require_comment
          if auditing_enabled && audit_comment.blank?
            errors.add(:audit_comment, "Comment required before destruction")
            return false
          end
        end

        CALLBACKS.each do |attr_name|
          alias_method "#{attr_name}_callback".to_sym, attr_name
        end

        def empty_callback #:nodoc:
        end
=======
  class << self
    attr_accessor_with_default :ignored_attributes, ['lock_version',
                                                     'created_at',
                                                     'updated_at',
                                                     'created_on',
                                                     'updated_on']
  end
>>>>>>> a7f6b7a7

  mattr_accessor :current_user_method
  # The method to be called to return the current user for logging in the audits.
  @@current_user_method = :current_user

end

require 'acts_as_audited/auditor'
require 'acts_as_audited/audit'

ActiveRecord::Base.send :include, ActsAsAudited::Auditor

if defined?(ActionController) and defined?(ActionController::Base)

  require 'acts_as_audited/audit_sweeper'

  ActionController::Base.class_eval do
    cache_sweeper :audit_sweeper
  end

end<|MERGE_RESOLUTION|>--- conflicted
+++ resolved
@@ -26,245 +26,6 @@
 module ActsAsAudited
   VERSION = '2.0.0'
 
-<<<<<<< HEAD
-      module ClassMethods
-        # == Configuration options
-        #
-        #
-        # * +only+ - Only audit the given attributes
-        # * +except+ - Excludes fields from being saved in the audit log.
-        #   By default, acts_as_audited will audit all but these fields:
-        #
-        #     [self.primary_key, inheritance_column, 'lock_version', 'created_at', 'updated_at']
-        #   You can add to those by passing one or an array of fields to skip.
-        #
-        #     class User < ActiveRecord::Base
-        #       acts_as_audited :except => :password
-        #     end
-        # * +protect+ - If your model uses +attr_protected+, set this to false to prevent Rails from
-        #   raising an error.  If you declare +attr_accessibe+ before calling +acts_as_audited+, it
-        #   will automatically default to false.  You only need to explicitly set this if you are
-        #   calling +attr_accessible+ after.
-        #
-        # * +require_comment+ - Ensures that audit_comment is supplied before
-        #   any create, update or destroy operation.
-        #
-        #     class User < ActiveRecord::Base
-        #       acts_as_audited :protect => false
-        #       attr_accessible :name
-        #     end
-        #
-        def acts_as_audited(options = {})
-          # don't allow multiple calls
-          return if self.included_modules.include?(CollectiveIdea::Acts::Audited::InstanceMethods)
-
-          options = {:protect => accessible_attributes.nil?}.merge(options)
-
-          class_inheritable_reader :non_audited_columns
-          class_inheritable_reader :auditing_enabled
-
-          if options[:only]
-            except = self.column_names - options[:only].flatten.map(&:to_s)
-          else
-            except = [self.primary_key, inheritance_column, 'lock_version',
-              'created_at', 'updated_at', 'created_on', 'updated_on']
-            except |= Array(options[:except]).collect(&:to_s) if options[:except]
-          end
-          write_inheritable_attribute :non_audited_columns, except
-
-          add_comment_required(options)
-
-          unless accessible_attributes.nil? || options[:protect]
-            attr_accessible :audit_comment
-          end
-
-          has_many :audits, :as => :auditable, :order => "#{Audit.quoted_table_name}.version"
-          attr_protected :audit_ids if options[:protect]
-          Audit.audited_class_names << self.to_s
-
-          if options[:parent]
-            parent_class = options[:parent].to_s.classify.constantize
-            auditable_children_association = ( class_name.tableize.singularize + '_audits' ).to_sym
-
-            parent_class.class_eval <<-EOS
-              has_many :#{auditable_children_association},
-              :as => :auditable_parent,
-              :order => '#{Audit.quoted_table_name}.version desc',
-              :class_name => 'Audit'
-
-              alias :child_record_audits :#{auditable_children_association}
-              def audited_parent?
-                true
-              end
-            EOS
-
-            write_inheritable_attribute :auditable_parent, options[:parent]
-          else
-            write_inheritable_attribute :auditable_parent, nil
-          end
-
-          after_create  :audit_create if !options[:on] || (options[:on] && options[:on].include?(:create))
-          before_update :audit_update if !options[:on] || (options[:on] && options[:on].include?(:update))
-          after_destroy :audit_destroy if !options[:on] || (options[:on] && options[:on].include?(:destroy))
-
-          attr_accessor :version
-
-          extend CollectiveIdea::Acts::Audited::SingletonMethods
-          include CollectiveIdea::Acts::Audited::InstanceMethods
-
-          write_inheritable_attribute :auditing_enabled, true
-          define_callbacks :after_audit
-        end
-
-        def add_comment_required(options)
-          if options[:comment_required]
-            validation_method_condition = options[:on] ? (options[:on]-[:create] == [] ? :create : (options[:on]-[:update] == [] ? :update : :save)) : :save
-            validates_presence_of :audit_comment,
-                                  :on => validation_method_condition,
-                                  :if => Proc.new{|model| auditing_enabled && (model.new_record? || !(model.changes.keys - non_audited_columns).empty?)}
-            before_destroy :require_comment
-          end
-
-          attr_accessor :audit_comment
-        end
-      end
-
-      module InstanceMethods
-
-        # Temporarily turns off auditing while saving.
-        def save_without_auditing
-          without_auditing { save }
-        end
-
-        # Executes the block with the auditing callbacks disabled.
-        #
-        #   @foo.without_auditing do
-        #     @foo.save
-        #   end
-        #
-        def without_auditing(&block)
-          self.class.without_auditing(&block)
-        end
-
-        # Gets an array of the revisions available
-        #
-        #   user.revisions.each do |revision|
-        #     user.name
-        #     user.version
-        #   end
-        #
-        def revisions(from_version = 1)
-          audits = self.audits.find(:all, :conditions => ['version >= ?', from_version])
-          return [] if audits.empty?
-          revision = self.audits.find_by_version(from_version).revision
-          Audit.reconstruct_attributes(audits) {|attrs| revision.revision_with(attrs) }
-        end
-
-        # Get a specific revision specified by the version number, or +:previous+
-        def revision(version)
-          revision_with Audit.reconstruct_attributes(audits_to(version))
-        end
-
-        def revision_at(date_or_time)
-          audits = self.audits.find(:all, :conditions => ["created_at <= ?", date_or_time])
-          revision_with Audit.reconstruct_attributes(audits) unless audits.empty?
-        end
-
-        def audited_attributes
-          attributes.except(*non_audited_columns)
-        end
-
-        protected
-
-        def revision_with(attributes)
-          returning self.dup do |revision|
-            revision.send :instance_variable_set, '@attributes', self.attributes_before_type_cast
-            Audit.assign_revision_attributes(revision, attributes)
-
-            # Remove any association proxies so that they will be recreated
-            # and reference the correct object for this revision. The only way
-            # to determine if an instance variable is a proxy object is to
-            # see if it responds to certain methods, as it forwards almost
-            # everything to its target.
-            for ivar in revision.instance_variables
-              proxy = revision.instance_variable_get ivar
-              if !proxy.nil? and proxy.respond_to? :proxy_respond_to?
-                revision.instance_variable_set ivar, nil
-              end
-            end
-          end
-        end
-
-      private
-
-        def auditable_parent
-          case ( possible_parent = self.class.read_inheritable_attribute(:auditable_parent) )
-          when Symbol
-            send( possible_parent )
-          else
-            nil
-          end
-        end
-
-        def audited_changes
-          changed_attributes.except(*non_audited_columns).inject({}) do |changes,(attr, old_value)|
-            changes[attr] = [old_value, self[attr]]
-            changes
-          end
-        end
-
-        def audits_to(version = nil)
-          if version == :previous
-            version = if self.version
-              self.version - 1
-            else
-              previous = audits.find(:first, :offset => 1,
-                :order => "#{Audit.quoted_table_name}.version DESC")
-              previous ? previous.version : 1
-            end
-          end
-          audits.find(:all, :conditions => ['version <= ?', version])
-        end
-
-        def audit_create
-          write_audit(:action => 'create', :audited_changes => audited_attributes,
-            :comment => audit_comment, :auditable_parent => auditable_parent)
-        end
-
-        def audit_update
-          unless (changes = audited_changes).empty?
-            write_audit(:action => 'update', :audited_changes => changes,
-              :comment => audit_comment, :auditable_parent => auditable_parent)
-          end
-        end
-
-        def audit_destroy
-          write_audit(:action => 'destroy', :audited_changes => audited_attributes,
-            :comment => audit_comment, :auditable_parent => auditable_parent)
-        end
-
-        def write_audit(attrs)
-          self.audit_comment = nil
-          if auditing_enabled
-            self.audits.create attrs
-            run_callbacks(:after_audit)
-          end
-        end
-
-        def require_comment
-          if auditing_enabled && audit_comment.blank?
-            errors.add(:audit_comment, "Comment required before destruction")
-            return false
-          end
-        end
-
-        CALLBACKS.each do |attr_name|
-          alias_method "#{attr_name}_callback".to_sym, attr_name
-        end
-
-        def empty_callback #:nodoc:
-        end
-=======
   class << self
     attr_accessor_with_default :ignored_attributes, ['lock_version',
                                                      'created_at',
@@ -272,7 +33,6 @@
                                                      'created_on',
                                                      'updated_on']
   end
->>>>>>> a7f6b7a7
 
   mattr_accessor :current_user_method
   # The method to be called to return the current user for logging in the audits.
