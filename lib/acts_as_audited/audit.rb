require 'set'

# Audit saves the changes to ActiveRecord models.  It has the following attributes:
#
# * <tt>auditable</tt>: the ActiveRecord model that was changed
# * <tt>user</tt>: the user that performed the change; a string or an ActiveRecord model
# * <tt>action</tt>: one of create, update, or delete
# * <tt>audited_changes</tt>: a serialized hash of all the changes
<<<<<<< HEAD
=======
# * <tt>comment</tt>: a comment set with the audit
>>>>>>> a7f6b7a7
# * <tt>created_at</tt>: Time that the change was performed
#
class Audit < ActiveRecord::Base
  belongs_to :auditable, :polymorphic => true
  belongs_to :user, :polymorphic => true
<<<<<<< HEAD
  belongs_to :auditable_parent, :polymorphic => true
=======
  belongs_to :associated, :polymorphic => true
>>>>>>> a7f6b7a7

  before_create :set_version_number, :set_audit_user

  serialize :audited_changes

  cattr_accessor :audited_class_names
  self.audited_class_names = Set.new

  # Order by ver
  default_scope order(:version)
  scope :descending, reorder("version DESC")

  class << self

    # Returns the list of classes that are being audited
    def audited_classes
      audited_class_names.map(&:constantize)
    end

    # All audits made during the block called will be recorded as made
    # by +user+. This method is hopefully threadsafe, making it ideal
    # for background operations that require audit information.
    def as_user(user, &block)
      Thread.current[:acts_as_audited_user] = user

      yieldval = yield

      Thread.current[:acts_as_audited_user] = nil

      yieldval
    end

    # @private
    def reconstruct_attributes(audits)
      attributes = {}
      result = audits.collect do |audit|
        attributes.merge!(audit.new_attributes).merge!(:version => audit.version)
        yield attributes if block_given?
      end
      block_given? ? result : attributes
    end

    # @private
    def assign_revision_attributes(record, attributes)
      attributes.each do |attr, val|
        record = record.dup if record.frozen?

        if record.respond_to?("#{attr}=")
          record.attributes.has_key?(attr.to_s) ?
            record[attr] = val :
            record.send("#{attr}=", val)
        end
      end
      record
    end

  end

  # Allows user to be set to either a string or an ActiveRecord object
  # @private
  def user_as_string=(user)
    # reset both either way
    self.user_as_model = self.username = nil
    user.is_a?(ActiveRecord::Base) ?
      self.user_as_model = user :
      self.username = user
  end
  alias_method :user_as_model=, :user=
  alias_method :user=, :user_as_string=

  # @private
  def user_as_string
    self.user_as_model || self.username
  end
  alias_method :user_as_model, :user
  alias_method :user, :user_as_string

  # Return an instance of what the object looked like at this revision. If
  # the object has been destroyed, this will be a new record.
  def revision
    clazz = auditable_type.constantize
    ( clazz.find_by_id(auditable_id) || clazz.new ).tap do |m|
      Audit.assign_revision_attributes(m, self.class.reconstruct_attributes(ancestors).merge({:version => version}))
    end
  end

  # Return all audits older than the current one.
  def ancestors
    self.class.where(['auditable_id = ? and auditable_type = ? and version <= ?',
      auditable_id, auditable_type, version])
  end

  # Returns a hash of the changed attributes with the new values
  def new_attributes
    (audited_changes || {}).inject({}.with_indifferent_access) do |attrs,(attr,values)|
      attrs[attr] = values.is_a?(Array) ? values.last : values
      attrs
    end
  end

  # Returns a hash of the changed attributes with the old values
  def old_attributes
    (audited_changes || {}).inject({}.with_indifferent_access) do |attrs,(attr,values)|
      attrs[attr] = Array(values).first
      attrs
    end
  end

<<<<<<< HEAD
  def self.reconstruct_attributes(audits)
    attributes = {}
    result = audits.collect do |audit|
      attributes.merge!(audit.new_attributes).merge!(:version => audit.version)
      yield attributes if block_given?
    end
    block_given? ? result : attributes
  end

  def self.assign_revision_attributes(record, attributes)
    attributes.each do |attr, val|
      if record.respond_to?("#{attr}=")
        record.attributes.has_key?(attr.to_s) ?
          record[attr] = val :
          record.send("#{attr}=", val)
      end
    end
    record
  end

=======
>>>>>>> a7f6b7a7
private

  def set_version_number
    max = self.class.maximum(:version,
      :conditions => {
        :auditable_id => auditable_id,
        :auditable_type => auditable_type
      }) || 0
    self.version = max + 1
  end

  def set_audit_user
    self.user = Thread.current[:acts_as_audited_user] if Thread.current[:acts_as_audited_user]
    nil # prevent stopping callback chains
  end

end<|MERGE_RESOLUTION|>--- conflicted
+++ resolved
@@ -6,20 +6,13 @@
 # * <tt>user</tt>: the user that performed the change; a string or an ActiveRecord model
 # * <tt>action</tt>: one of create, update, or delete
 # * <tt>audited_changes</tt>: a serialized hash of all the changes
-<<<<<<< HEAD
-=======
 # * <tt>comment</tt>: a comment set with the audit
->>>>>>> a7f6b7a7
 # * <tt>created_at</tt>: Time that the change was performed
 #
 class Audit < ActiveRecord::Base
   belongs_to :auditable, :polymorphic => true
   belongs_to :user, :polymorphic => true
-<<<<<<< HEAD
-  belongs_to :auditable_parent, :polymorphic => true
-=======
   belongs_to :associated, :polymorphic => true
->>>>>>> a7f6b7a7
 
   before_create :set_version_number, :set_audit_user
 
@@ -128,29 +121,6 @@
     end
   end
 
-<<<<<<< HEAD
-  def self.reconstruct_attributes(audits)
-    attributes = {}
-    result = audits.collect do |audit|
-      attributes.merge!(audit.new_attributes).merge!(:version => audit.version)
-      yield attributes if block_given?
-    end
-    block_given? ? result : attributes
-  end
-
-  def self.assign_revision_attributes(record, attributes)
-    attributes.each do |attr, val|
-      if record.respond_to?("#{attr}=")
-        record.attributes.has_key?(attr.to_s) ?
-          record[attr] = val :
-          record.send("#{attr}=", val)
-      end
-    end
-    record
-  end
-
-=======
->>>>>>> a7f6b7a7
 private
 
   def set_version_number
