ActiveRecord::Schema.define(:version => 0) do
  create_table :users, :force => true do |t|
    t.column :name, :string
    t.column :username, :string
    t.column :password, :string
    t.column :activated, :boolean
    t.column :suspended_at, :datetime
    t.column :logins, :integer, :default => 0
    t.column :created_at, :datetime
    t.column :updated_at, :datetime
  end

  create_table :companies, :force => true do |t|
    t.column :name, :string
    t.column :owner_id, :integer
  end

  create_table :authors, :force => true do |t|
    t.column :name, :string
  end
  
  create_table :books, :force => true do |t|
    t.column :authord_id, :integer
    t.column :title, :string
  end
  
  create_table :audits, :force => true do |t|
    t.column :auditable_id, :integer
    t.column :auditable_type, :string
<<<<<<< HEAD
    t.column :auditable_parent_id, :integer
    t.column :auditable_parent_type, :string
=======
    t.column :association_id, :integer
    t.column :association_type, :string
>>>>>>> 959b03a6
    t.column :user_id, :integer
    t.column :user_type, :string
    t.column :username, :string
    t.column :action, :string
    t.column :audited_changes, :text
    t.column :version, :integer, :default => 0
    t.column :comment, :string
    t.column :remote_address, :string
    t.column :created_at, :datetime
  end

  add_index :audits, [:auditable_id, :auditable_type], :name => 'auditable_index'
  add_index :audits, [:auditable_parent_id, :auditable_parent_type], :name => 'auditable_parent_index'
  add_index :audits, [:user_id, :user_type], :name => 'user_index'
  add_index :audits, :created_at
end<|MERGE_RESOLUTION|>--- conflicted
+++ resolved
@@ -18,22 +18,17 @@
   create_table :authors, :force => true do |t|
     t.column :name, :string
   end
-  
+
   create_table :books, :force => true do |t|
     t.column :authord_id, :integer
     t.column :title, :string
   end
-  
+
   create_table :audits, :force => true do |t|
     t.column :auditable_id, :integer
     t.column :auditable_type, :string
-<<<<<<< HEAD
-    t.column :auditable_parent_id, :integer
-    t.column :auditable_parent_type, :string
-=======
     t.column :association_id, :integer
     t.column :association_type, :string
->>>>>>> 959b03a6
     t.column :user_id, :integer
     t.column :user_type, :string
     t.column :username, :string
@@ -46,7 +41,7 @@
   end
 
   add_index :audits, [:auditable_id, :auditable_type], :name => 'auditable_index'
-  add_index :audits, [:auditable_parent_id, :auditable_parent_type], :name => 'auditable_parent_index'
+  add_index :audits, [:association_id, :association_type], :name => 'association_index'
   add_index :audits, [:user_id, :user_type], :name => 'user_index'
   add_index :audits, :created_at
 end